#!/usr/bin/env python3
import os
import sys
import threading
import io
import wave
import tempfile
import time
import subprocess
import json
import logging
import numpy as np
import sounddevice as sd
import pyperclip
import gi
gi.require_version('Gtk', '3.0')
from gi.repository import Gtk, GLib, Gdk, Pango
from deepgram import DeepgramClient, PrerecordedOptions
from dotenv import load_dotenv

# Import our enhancement module
try:
    from enhance import enhance_prompt, get_enhancement_styles
    ENHANCEMENT_AVAILABLE = True
except ImportError:
    print("Warning: enhance.py not found. Prompt Mode will be disabled.")
    ENHANCEMENT_AVAILABLE = False

# Load environment variables
load_dotenv()
DEEPGRAM_API_KEY = os.getenv("DEEPGRAM_API_KEY")
<<<<<<< HEAD
if not DEEPGRAM_API_KEY:
    print("Error: DEEPGRAM_API_KEY is not set. Please set the environment variable and restart.")
    sys.exit(1)
=======
logging.basicConfig(level=logging.INFO)
>>>>>>> 8513b9ad

# Audio Configuration
SAMPLE_RATE = 16000
CHUNK_DURATION = 0.1  # 100ms chunks

# Colors
COLORS = {
    'bg': '#1e1e2e',              # Dark background
    'button_idle': '#45475a',      # Gray
    'button_recording': '#f38ba8', # Red/Pink
    'button_hover': '#89b4fa',     # Blue
    'text': '#cdd6f4',            # Light text
    'accent': '#89b4fa',          # Blue accent
    'success': '#a6e3a1',         # Green
    'danger': '#f38ba8',          # Red
    'enhanced_bg': '#313244',     # Slightly lighter for enhanced panel
    'warning': '#f9e2af',         # Yellow for warnings
}

class VoiceTranscribeApp:
    def __init__(self):
        self.recording = False
        self.audio_stream = None
        self.wav_writer = None
        self.total_frames = 0
        self.start_time = None
        self.transcript_text = ""
        self.enhanced_text = ""
        self.enhancement_error = None
        
        # Prompt Mode settings
        self.prompt_mode_enabled = False
        self.enhancement_style = "balanced"
        
        # Load saved preferences
        self.load_preferences()

        # Setup Deepgram only if API key is available
        self.deepgram = None
        if DEEPGRAM_API_KEY:
            self.deepgram = DeepgramClient(DEEPGRAM_API_KEY)

        # Create window
        self.window = Gtk.Window()
        self.window.set_title("Voice Transcribe v3.2")
        self.window.set_default_size(700, 500)  # Wider for side-by-side
        self.window.set_keep_above(True)
        self.window.connect("destroy", self.on_destroy)
        
        # Apply CSS styling
        self.apply_css()
        
        # Create UI
        self.create_ui()
        
        # Set up keyboard accelerators
        self.setup_accelerators()
        
        # Start audio monitoring thread
        self.monitor_thread = threading.Thread(target=self._monitor_audio, daemon=True)
        self.monitor_thread.start()
        
        # Start elapsed time updater
        GLib.timeout_add(100, self._update_elapsed_time)
    
    def apply_css(self):
        """Apply custom CSS styling"""
        css = f"""
        window {{
            background-color: {COLORS['bg']};
        }}
        
        .main-button {{
            background-color: {COLORS['button_idle']};
            color: {COLORS['text']};
            border: none;
            border-radius: 12px;
            padding: 20px;
            font-size: 18px;
            font-weight: bold;
            min-height: 80px;
        }}
        
        .main-button:hover {{
            background-color: {COLORS['button_hover']};
        }}
        
        .recording {{
            background-color: {COLORS['button_recording']};
        }}
        
        .prompt-mode-active {{
            background-color: {COLORS['accent']};
        }}
        
        .status-label {{
            color: {COLORS['text']};
            font-size: 14px;
            padding: 5px;
        }}
        
        .stats-label {{
            color: {COLORS['accent']};
            font-size: 12px;
            font-family: monospace;
            padding: 3px;
        }}
        
        .transcript-view {{
            background-color: rgba(69, 71, 90, 0.5);
            color: {COLORS['text']};
            border-radius: 8px;
            padding: 10px;
            font-family: monospace;
            font-size: 14px;
        }}
        
        .enhanced-view {{
            background-color: {COLORS['enhanced_bg']};
            color: {COLORS['text']};
            border-radius: 8px;
            padding: 10px;
            font-family: monospace;
            font-size: 14px;
        }}
        
        .enhancement-preview {{
            color: {COLORS['accent']};
            font-style: italic;
        }}
        
        .clipboard-status {{
            color: {COLORS['success']};
            font-size: 13px;
            font-weight: bold;
            padding: 5px;
        }}
        
        .enhancement-error {{
            color: {COLORS['warning']};
            font-size: 13px;
            font-weight: bold;
            padding: 5px;
        }}
        
        .action-button {{
            background-color: {COLORS['button_idle']};
            color: {COLORS['text']};
            border: none;
            border-radius: 6px;
            padding: 8px 16px;
            font-size: 13px;
            margin: 0 5px;
        }}
        
        .action-button:hover {{
            background-color: {COLORS['accent']};
        }}
        
        .clear-button {{
            background-color: {COLORS['danger']};
        }}
        
        .clear-button:hover {{
            background-color: #dc3545;
        }}
        
        .header-box {{
            background-color: rgba(69, 71, 90, 0.3);
            border-radius: 8px;
            padding: 10px;
            margin-bottom: 10px;
        }}
        
        .panel-header {{
            color: {COLORS['text']};
            font-size: 13px;
            font-weight: bold;
            padding: 5px 0;
        }}
        
        .prompt-controls {{
            padding: 5px;
        }}
        """
        
        style_provider = Gtk.CssProvider()
        style_provider.load_from_data(css.encode())
        Gtk.StyleContext.add_provider_for_screen(
            Gdk.Screen.get_default(),
            style_provider,
            Gtk.STYLE_PROVIDER_PRIORITY_APPLICATION
        )
    
    def setup_accelerators(self):
        """Set up keyboard shortcuts"""
        accel_group = Gtk.AccelGroup()
        self.window.add_accel_group(accel_group)
        
        # Ctrl+Shift+Q for Prompt Mode toggle
        if ENHANCEMENT_AVAILABLE:
            key, modifier = Gtk.accelerator_parse("<Control><Shift>q")
            accel_group.connect(key, modifier, Gtk.AccelFlags.VISIBLE,
                              self.toggle_prompt_mode_accelerator)
    
    def create_ui(self):
        """Create the user interface"""
        # Main container
        main_box = Gtk.Box(orientation=Gtk.Orientation.VERTICAL, spacing=10)
        main_box.set_margin_top(20)
        main_box.set_margin_bottom(20)
        main_box.set_margin_start(20)
        main_box.set_margin_end(20)
        
        # Header box with stats on left, prompt controls on right
        header_box = Gtk.Box(orientation=Gtk.Orientation.HORIZONTAL, spacing=10)
        header_box.get_style_context().add_class("header-box")
        
        # Left side: Status and stats
        left_box = Gtk.Box(orientation=Gtk.Orientation.VERTICAL, spacing=5)
        
        # Status label
        self.status_label = Gtk.Label(label="Ready to transcribe")
        self.status_label.get_style_context().add_class("status-label")
        left_box.pack_start(self.status_label, False, False, 0)
        
        # Stats box
        stats_box = Gtk.Box(orientation=Gtk.Orientation.HORIZONTAL, spacing=20)
        
        # Elapsed time
        self.elapsed_label = Gtk.Label(label="Time: 0:00")
        self.elapsed_label.get_style_context().add_class("stats-label")
        stats_box.pack_start(self.elapsed_label, False, False, 0)
        
        # Word count
        self.word_count_label = Gtk.Label(label="Words: 0")
        self.word_count_label.get_style_context().add_class("stats-label")
        stats_box.pack_start(self.word_count_label, False, False, 0)
        
        left_box.pack_start(stats_box, False, False, 0)
        header_box.pack_start(left_box, False, False, 0)
        
        # Center spacer
        header_box.pack_start(Gtk.Label(), True, True, 0)
        
        # Right side: Prompt Mode controls
        if ENHANCEMENT_AVAILABLE:
            prompt_controls = Gtk.Box(orientation=Gtk.Orientation.HORIZONTAL, spacing=10)
            prompt_controls.get_style_context().add_class("prompt-controls")
            
            # Prompt Mode checkbox
            self.prompt_mode_check = Gtk.CheckButton(label="Prompt Mode")
            self.prompt_mode_check.set_active(self.prompt_mode_enabled)
            self.prompt_mode_check.connect("toggled", self.on_prompt_mode_toggled)
            prompt_controls.pack_start(self.prompt_mode_check, False, False, 0)
            
            # Style label
            style_label = Gtk.Label(label="Style:")
            prompt_controls.pack_start(style_label, False, False, 0)
            
            # Style dropdown
            self.style_combo = Gtk.ComboBoxText()
            for style in get_enhancement_styles():
                self.style_combo.append_text(style.capitalize())
            self.style_combo.set_active(get_enhancement_styles().index(self.enhancement_style))
            self.style_combo.connect("changed", self.on_style_changed)
            prompt_controls.pack_start(self.style_combo, False, False, 0)
            
            header_box.pack_end(prompt_controls, False, False, 0)
        
        main_box.pack_start(header_box, False, False, 0)
        
        # Main button with shortcut hint
        button_box = Gtk.Box(orientation=Gtk.Orientation.VERTICAL, spacing=5)
        
        self.button = Gtk.Button(label="Start Recording")
        self.button.connect("clicked", self.toggle_recording)
        self.button.get_style_context().add_class("main-button")
        button_box.pack_start(self.button, False, False, 0)
        
        # Shortcut hints
        shortcuts_box = Gtk.Box(orientation=Gtk.Orientation.HORIZONTAL, spacing=10)
        shortcuts_box.set_halign(Gtk.Align.CENTER)
        
        record_hint = Gtk.Label(label="Ctrl+Q: Toggle Recording")
        record_hint.get_style_context().add_class("stats-label")
        shortcuts_box.pack_start(record_hint, False, False, 0)
        
        if ENHANCEMENT_AVAILABLE:
            separator = Gtk.Label(label="|")
            separator.get_style_context().add_class("stats-label")
            shortcuts_box.pack_start(separator, False, False, 0)
            
            prompt_hint = Gtk.Label(label="Ctrl+Shift+Q: Toggle Prompt Mode")
            prompt_hint.get_style_context().add_class("stats-label")
            shortcuts_box.pack_start(prompt_hint, False, False, 0)
        
        button_box.pack_start(shortcuts_box, False, False, 0)
        
        main_box.pack_start(button_box, False, False, 10)
        
        # Status labels (clipboard and enhancement)
        status_box = Gtk.Box(orientation=Gtk.Orientation.VERTICAL, spacing=2)
        
        self.clipboard_label = Gtk.Label(label="")
        self.clipboard_label.get_style_context().add_class("clipboard-status")
        status_box.pack_start(self.clipboard_label, False, False, 0)
        
        self.enhancement_label = Gtk.Label(label="")
        self.enhancement_label.get_style_context().add_class("enhancement-error")
        status_box.pack_start(self.enhancement_label, False, False, 0)
        
        main_box.pack_start(status_box, False, False, 0)
        
        # Clear button header (aligned right)
        clear_header = Gtk.Box(orientation=Gtk.Orientation.HORIZONTAL, spacing=10)
        
        # Spacer
        clear_header.pack_start(Gtk.Label(), True, True, 0)
        
        # Clear button
        self.clear_button = Gtk.Button(label="Clear All")
        self.clear_button.connect("clicked", self.clear_transcript)
        self.clear_button.get_style_context().add_class("action-button")
        self.clear_button.get_style_context().add_class("clear-button")
        self.clear_button.set_sensitive(False)
        clear_header.pack_end(self.clear_button, False, False, 0)
        
        main_box.pack_start(clear_header, False, False, 5)
        
        # Side-by-side transcript panels
        panels_box = Gtk.Box(orientation=Gtk.Orientation.HORIZONTAL, spacing=10)
        
        # Original transcript panel
        original_panel = Gtk.Box(orientation=Gtk.Orientation.VERTICAL, spacing=5)
        
        # Original header with copy button
        original_header_box = Gtk.Box(orientation=Gtk.Orientation.HORIZONTAL, spacing=10)
        
        original_header = Gtk.Label(label="Original Transcript")
        original_header.get_style_context().add_class("panel-header")
        original_header_box.pack_start(original_header, False, False, 0)
        
        # Spacer
        original_header_box.pack_start(Gtk.Label(), True, True, 0)
        
        # Copy original button
        self.copy_original_button = Gtk.Button(label="Copy")
        self.copy_original_button.connect("clicked", self.copy_original)
        self.copy_original_button.get_style_context().add_class("action-button")
        self.copy_original_button.set_sensitive(False)
        original_header_box.pack_start(self.copy_original_button, False, False, 0)
        
        original_panel.pack_start(original_header_box, False, False, 0)
        
        # Original transcript scroll
        original_scroll = Gtk.ScrolledWindow()
        original_scroll.set_policy(Gtk.PolicyType.AUTOMATIC, Gtk.PolicyType.AUTOMATIC)
        original_scroll.set_min_content_height(200)
        original_scroll.get_style_context().add_class("transcript-view")
        
        self.original_text_view = Gtk.TextView()
        self.original_text_view.set_editable(False)
        self.original_text_view.set_wrap_mode(Gtk.WrapMode.WORD)
        self.original_text_view.set_margin_start(10)
        self.original_text_view.set_margin_end(10)
        self.original_text_view.set_margin_top(10)
        self.original_text_view.set_margin_bottom(10)
        
        buffer = self.original_text_view.get_buffer()
        buffer.set_text("Your transcript will appear here...")
        
        original_scroll.add(self.original_text_view)
        original_panel.pack_start(original_scroll, True, True, 0)
        
        panels_box.pack_start(original_panel, True, True, 0)
        
        # Enhanced prompt panel (only if enhancement available)
        if ENHANCEMENT_AVAILABLE:
            enhanced_panel = Gtk.Box(orientation=Gtk.Orientation.VERTICAL, spacing=5)
            
            # Enhanced header with copy button
            enhanced_header_box = Gtk.Box(orientation=Gtk.Orientation.HORIZONTAL, spacing=10)
            
            enhanced_header = Gtk.Label(label="✨ Enhanced Prompt")
            enhanced_header.get_style_context().add_class("panel-header")
            enhanced_header_box.pack_start(enhanced_header, False, False, 0)
            
            # Spacer
            enhanced_header_box.pack_start(Gtk.Label(), True, True, 0)
            
            # Copy enhanced button
            self.copy_enhanced_button = Gtk.Button(label="Copy")
            self.copy_enhanced_button.connect("clicked", self.copy_enhanced)
            self.copy_enhanced_button.get_style_context().add_class("action-button")
            self.copy_enhanced_button.set_sensitive(False)
            enhanced_header_box.pack_start(self.copy_enhanced_button, False, False, 0)
            
            enhanced_panel.pack_start(enhanced_header_box, False, False, 0)
            
            # Enhanced prompt scroll
            enhanced_scroll = Gtk.ScrolledWindow()
            enhanced_scroll.set_policy(Gtk.PolicyType.AUTOMATIC, Gtk.PolicyType.AUTOMATIC)
            enhanced_scroll.set_min_content_height(200)
            enhanced_scroll.get_style_context().add_class("enhanced-view")
            
            self.enhanced_text_view = Gtk.TextView()
            self.enhanced_text_view.set_editable(False)
            self.enhanced_text_view.set_wrap_mode(Gtk.WrapMode.WORD)
            self.enhanced_text_view.set_margin_start(10)
            self.enhanced_text_view.set_margin_end(10)
            self.enhanced_text_view.set_margin_top(10)
            self.enhanced_text_view.set_margin_bottom(10)
            
            buffer = self.enhanced_text_view.get_buffer()
            buffer.set_text("Enhanced prompt will appear here when Prompt Mode is enabled...")
            
            enhanced_scroll.add(self.enhanced_text_view)
            enhanced_panel.pack_start(enhanced_scroll, True, True, 0)
            
            panels_box.pack_start(enhanced_panel, True, True, 0)
        
        main_box.pack_start(panels_box, True, True, 0)
        
        self.window.add(main_box)
        self.window.show_all()
    
    def on_prompt_mode_toggled(self, widget):
        """Handle Prompt Mode toggle"""
        self.prompt_mode_enabled = widget.get_active()
        self.save_preferences()
        
        if self.prompt_mode_enabled:
            self.button.get_style_context().add_class("prompt-mode-active")
        else:
            self.button.get_style_context().remove_class("prompt-mode-active")
    
    def toggle_prompt_mode_accelerator(self, *args):
        """Handle Ctrl+Shift+Q accelerator - directly toggle without focusing"""
        # Toggle the checkbox state
        new_state = not self.prompt_mode_check.get_active()
        self.prompt_mode_check.set_active(new_state)
        
        # Remove focus from the checkbox to prevent visual highlighting
        self.window.set_focus(None)
        
        # Flash a quick visual feedback
        if new_state:
            self.status_label.set_text("✨ Prompt Mode enabled")
        else:
            self.status_label.set_text("Prompt Mode disabled")
        
        # Clear status after a short delay
        GLib.timeout_add_seconds(1.5, self._reset_status)
        
        return True
    
    def on_style_changed(self, widget):
        """Handle enhancement style change"""
        styles = get_enhancement_styles()
        self.enhancement_style = styles[widget.get_active()]
        self.save_preferences()
    
    def save_preferences(self):
        """Save user preferences to config file"""
        prefs = {
            "prompt_mode_enabled": self.prompt_mode_enabled,
            "enhancement_style": self.enhancement_style
        }
        try:
            with open("config.json", "w") as f:
                json.dump(prefs, f)
        except OSError as e:
            logging.error("Failed to save preferences: %s", e)
            print("Unable to save preferences. Please check file permissions.")
            if hasattr(self, "status_label"):
                self.status_label.set_text("⚠️ Unable to save preferences")

    def load_preferences(self):
        """Load user preferences from config file"""
        try:
            with open("config.json", "r") as f:
                prefs = json.load(f)
                self.prompt_mode_enabled = prefs.get("prompt_mode_enabled", False)
                self.enhancement_style = prefs.get("enhancement_style", "balanced")
        except (OSError, json.JSONDecodeError) as e:
            logging.error("Failed to load preferences: %s", e)
            print("Unable to load preferences. Defaults will be used.")
            # Use defaults if no config exists or file is invalid
            self.prompt_mode_enabled = False
            self.enhancement_style = "balanced"
    
    def toggle_recording(self, widget=None):
        """Toggle recording state"""
        if not self.recording:
            self.start_recording()
        else:
            self.stop_recording()
    
    def start_recording(self):
        """Start recording"""
        self.recording = True
        self.audio_stream = tempfile.TemporaryFile()
        self.wav_writer = wave.open(self.audio_stream, 'wb')
        self.wav_writer.setnchannels(1)
        self.wav_writer.setsampwidth(2)
        self.wav_writer.setframerate(SAMPLE_RATE)
        self.total_frames = 0
        self.start_time = time.time()
        
        self.button.set_label("Stop Recording")
        self.button.get_style_context().add_class("recording")
        self.status_label.set_text("🔴 Recording... Speak now!")
        
        # Clear status labels
        self.clipboard_label.set_text("")
        self.enhancement_label.set_text("")
    
    def stop_recording(self):
        """Stop recording and process"""
        self.recording = False
        self.button.get_style_context().remove_class("recording")
        self.button.set_label("Start Recording")
        self.status_label.set_text("⏳ Processing audio...")

        if self.wav_writer:
            self.wav_writer.close()

        if self.audio_stream:
            self.audio_stream.seek(0)
            if self.total_frames > 0:
                threading.Thread(target=self._process_audio).start()
            else:
                self.status_label.set_text("No audio recorded")
                GLib.timeout_add_seconds(2, self._reset_status)
    
    def _monitor_audio(self):
        """Continuously monitor audio input"""
        def audio_callback(indata, frames, time, status):
            if status:
                print(f"Audio status: {status}")

            if self.recording and self.wav_writer:
                audio_int16 = (indata.copy() * 32767).astype(np.int16)
                self.wav_writer.writeframes(audio_int16.tobytes())
                self.total_frames += len(audio_int16)
        
        # Start continuous audio stream
        with sd.InputStream(
            samplerate=SAMPLE_RATE,
            channels=1,
            dtype='float32',
            callback=audio_callback,
            blocksize=int(SAMPLE_RATE * CHUNK_DURATION)
        ):
            while True:
                time.sleep(0.1)
    
    def _update_elapsed_time(self):
        """Update elapsed time display"""
        if self.recording and self.start_time:
            elapsed = time.time() - self.start_time
            minutes = int(elapsed // 60)
            seconds = int(elapsed % 60)
            self.elapsed_label.set_text(f"Time: {minutes}:{seconds:02d}")
        return True
    
    def _process_audio(self):
        """Process recorded audio"""
        if not self.audio_stream:
            return

        duration = self.total_frames / SAMPLE_RATE
        print(f"Processing {duration:.1f} seconds of audio")

        self.audio_stream.seek(0)
        audio_bytes = self.audio_stream.read()
        self.audio_stream.close()
        self.audio_stream = None
        self.wav_writer = None
        self.total_frames = 0

        transcript = self._transcribe(audio_bytes)

        if transcript:
            GLib.idle_add(self._show_transcript, transcript)
        else:
            GLib.idle_add(self.status_label.set_text, "❌ No speech detected")
            GLib.timeout_add_seconds(2, self._reset_status)
    
    def _transcribe(self, audio_bytes):
        """Transcribe audio using Deepgram"""
        try:
            options = PrerecordedOptions(
                model="nova-3",
                language="en",
                punctuate=True,
                smart_format=True
            )
            
            source = {
                "buffer": audio_bytes,
                "mimetype": "audio/wav"
            }
            
            response = self.deepgram.listen.rest.v("1").transcribe_file(
                source=source,
                options=options
            )
            
            # Extract transcript
            if hasattr(response, 'results'):
                transcript = response.results.channels[0].alternatives[0].transcript
            elif isinstance(response, dict) and 'results' in response:
                transcript = response['results']['channels'][0]['alternatives'][0]['transcript']
            else:
                return None
            
            return transcript.strip() if transcript else None
            
        except Exception as e:
            print(f"Transcription error: {e}")
            return None
    
    def _show_transcript(self, transcript):
        """Display transcript and update UI"""
        self.transcript_text = transcript
        self.enhanced_text = ""
        self.enhancement_error = None
        
        # Update original text view
        buffer = self.original_text_view.get_buffer()
        buffer.set_text(transcript)
        
        # Update word count
        word_count = len(transcript.split())
        self.word_count_label.set_text(f"Words: {word_count}")
        
        # Update status
        self.status_label.set_text("✅ Transcribed successfully!")
        
        # Enable action buttons
        self.copy_original_button.set_sensitive(True)
        self.clear_button.set_sensitive(True)
        
        # Handle enhancement if Prompt Mode is enabled
        if ENHANCEMENT_AVAILABLE and self.prompt_mode_enabled:
            # Show enhancing status
            GLib.idle_add(self.enhancement_label.set_text, "✨ Enhancing prompt...")
            
            # Show preview in enhanced view
            enhanced_buffer = self.enhanced_text_view.get_buffer()
            preview = transcript[:50] + "..." if len(transcript) > 50 else transcript
            enhanced_buffer.set_text(f"Enhancing: {preview}\n\n⏳ Please wait...")
            
            # Enhance in background
            threading.Thread(target=self._enhance_transcript, args=(transcript,)).start()
        else:
            # Just copy original to clipboard
            self._copy_to_clipboard(transcript)
    
    def _enhance_transcript(self, transcript):
        """Enhance transcript in background"""
        enhanced, error = enhance_prompt(transcript, self.enhancement_style)
        
        if enhanced:
            self.enhanced_text = enhanced
            GLib.idle_add(self._show_enhanced_transcript, enhanced)
        else:
            self.enhancement_error = error
            GLib.idle_add(self._show_enhancement_error, error)
    
    def _show_enhanced_transcript(self, enhanced):
        """Display enhanced transcript"""
        # Update enhanced text view
        buffer = self.enhanced_text_view.get_buffer()
        buffer.set_text(enhanced)
        
        # Enable copy enhanced button
        self.copy_enhanced_button.set_sensitive(True)
        
        # Clear enhancement status
        self.enhancement_label.set_text("")
        
        # Copy enhanced version to clipboard
        self._copy_to_clipboard(enhanced)
    
    def _show_enhancement_error(self, error):
        """Display enhancement error"""
        # Show error
        self.enhancement_label.set_text(f"⚠️ Enhancement failed: {error}")
        
        # Update enhanced view
        buffer = self.enhanced_text_view.get_buffer()
        buffer.set_text(f"Enhancement failed: {error}\n\nUsing original transcript.")
        
        # Copy original to clipboard as fallback
        self._copy_to_clipboard(self.transcript_text)
        
        # Clear error after delay
        GLib.timeout_add_seconds(5, lambda: self.enhancement_label.set_text(""))
    
    def _copy_to_clipboard(self, text):
        """Copy text to clipboard and update UI"""
        pyperclip.copy(text)
        self.clipboard_label.set_text("✓ Copied to Clipboard!")
        
        # Auto-paste if on X11
        threading.Thread(target=self._attempt_paste).start()
        
        # Clear status after delay
        GLib.timeout_add_seconds(3, self._reset_status)
    
    def copy_original(self, widget):
        """Copy original transcript to clipboard"""
        if self.transcript_text:
            pyperclip.copy(self.transcript_text)
            self.clipboard_label.set_text("✓ Copied Original to Clipboard!")
            GLib.timeout_add_seconds(2, lambda: self.clipboard_label.set_text(""))
    
    def copy_enhanced(self, widget):
        """Copy enhanced transcript to clipboard"""
        if self.enhanced_text:
            pyperclip.copy(self.enhanced_text)
            self.clipboard_label.set_text("✓ Copied Enhanced to Clipboard!")
            GLib.timeout_add_seconds(2, lambda: self.clipboard_label.set_text(""))
        else:
            # Fallback to original if no enhanced version
            self.copy_original(widget)
    
    def clear_transcript(self, widget):
        """Clear the transcript"""
        self.transcript_text = ""
        self.enhanced_text = ""
        self.enhancement_error = None
        
        # Reset text views
        buffer = self.original_text_view.get_buffer()
        buffer.set_text("Your transcript will appear here...")
        
        if ENHANCEMENT_AVAILABLE:
            buffer = self.enhanced_text_view.get_buffer()
            buffer.set_text("Enhanced prompt will appear here when Prompt Mode is enabled...")
        
        # Reset counters
        self.word_count_label.set_text("Words: 0")
        self.elapsed_label.set_text("Time: 0:00")
        
        # Disable action buttons
        self.copy_original_button.set_sensitive(False)
        self.clear_button.set_sensitive(False)
        if ENHANCEMENT_AVAILABLE:
            self.copy_enhanced_button.set_sensitive(False)
        
        # Clear status labels
        self.clipboard_label.set_text("")
        self.enhancement_label.set_text("")
        
        self.status_label.set_text("Transcript cleared")
        GLib.timeout_add_seconds(2, self._reset_status)
    
    def _attempt_paste(self):
        """Attempt to paste using xdotool on X11"""
        session_type = os.environ.get('XDG_SESSION_TYPE', '').lower()
        
        if session_type == 'x11':
            try:
                time.sleep(0.5)
                subprocess.run(['xdotool', 'key', 'ctrl+v'], check=True)
                print("Auto-pasted with xdotool")
            except:
                pass
    
    def _reset_status(self):
        """Reset status to ready"""
        self.status_label.set_text("Ready to transcribe")
        return False
    
    def on_destroy(self, widget):
        """Save preferences before closing"""
        self.save_preferences()
        Gtk.main_quit()

if __name__ == "__main__":
    # Handle command line arguments
    if len(sys.argv) > 1 and sys.argv[1] == "toggle":
        # Send toggle signal to running instance
        toggle_file = "/tmp/voice_transcribe_toggle"
        with open(toggle_file, 'w') as f:
            f.write("toggle")
        sys.exit(0)
    
    # Create app instance
    app = VoiceTranscribeApp()
    
    # Set up toggle file watcher for Ctrl+Q support
    def check_toggle():
        toggle_file = "/tmp/voice_transcribe_toggle"
        if os.path.exists(toggle_file):
            os.remove(toggle_file)
            app.toggle_recording()
        return True
    
    GLib.timeout_add(100, check_toggle)
    
    # Run the app
    Gtk.main()<|MERGE_RESOLUTION|>--- conflicted
+++ resolved
@@ -26,16 +26,14 @@
     print("Warning: enhance.py not found. Prompt Mode will be disabled.")
     ENHANCEMENT_AVAILABLE = False
 
+logging.basicConfig(level=logging.INFO)
+    
 # Load environment variables
 load_dotenv()
 DEEPGRAM_API_KEY = os.getenv("DEEPGRAM_API_KEY")
-<<<<<<< HEAD
 if not DEEPGRAM_API_KEY:
     print("Error: DEEPGRAM_API_KEY is not set. Please set the environment variable and restart.")
     sys.exit(1)
-=======
-logging.basicConfig(level=logging.INFO)
->>>>>>> 8513b9ad
 
 # Audio Configuration
 SAMPLE_RATE = 16000
