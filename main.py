--- conflicted
+++ resolved
@@ -91,13 +91,10 @@
 
         # Live streaming client (initialized when live mode is enabled)
         self.live_client = None
-<<<<<<< HEAD
         self.use_live = True
         self.confirmed_text = ""
         self.partial_mark = None
         self.partial_tag = None
-=======
->>>>>>> 4ac0bba0
 
         # Create window
         self.window = Gtk.Window()
